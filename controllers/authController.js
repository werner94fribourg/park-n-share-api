--- conflicted
+++ resolved
@@ -2,7 +2,6 @@
  * Functions used to handle the authentication in the API
  * @module authController
  */
-<<<<<<< HEAD
 const { catchAsync, createSendToken, sendPinCode } = require('../utils/utils');
 const AppError = require('../utils/classes/AppError');
 const User = require('../models/userModel');
@@ -509,10 +508,4 @@
     // send back the response
     res.status(200).json(resObject);
   },
-);
-=======
-
-// Registration route
-
-// Login route
->>>>>>> d8a2ae93
+);