/**
 * All global parameters contained in the application.
 * @module globals
 */
const PasswordValidator = require('password-validator');
const TwilioSDK = require('twilio');
const twilio = require('twilio');

const {
  env: { ACCOUNT_SID, TWILIO_AUTH_TOKEN },
} = process;

const Influx = require('../utils/classes/Influx');

/**
 * Base URL of the API.
 * @type {string}
 */
exports.API_ROUTE = '/api/v1';

/**
 * Filepath of the public static directory.
 * @type {string}
 */
exports.PUBLIC_FOLDER = 'public';

/**
 * Filepath of the img static directory.
 */
exports.IMG_FOLDER = exports.PUBLIC_FOLDER + '/img';

/**
 * File path of the users (i.e. user profile images) static directory.
 */
exports.USERS_FOLDER = exports.IMG_FOLDER + '/users';

/**
 * Base URL of the frontend application.
 * @type {string}
 */
exports.FRONTEND_URL = 'http://localhost:3000';

/**
 * Base URL of the backend application.
 */
exports.BACKEND_URL = 'http://localhost:3001';

/**
 * List of url parameters that can happen multiple times.
 * @type {string[]}
 */
exports.PARAMETER_WHITELIST = [];

<<<<<<< HEAD
exports.INFLUX_ORG = 'pnsOrg';
exports.INFLUX_BUCKET = 'pnsBucket';

exports.INFLUX = new Influx(this.INFLUX_ORG, this.INFLUX_BUCKET);
=======
const PASSWORD_VALIDATOR = new PasswordValidator();

PASSWORD_VALIDATOR.is()
  .min(8, 'The password must contain at least 8 characters.') // Minimum length 8
  .is()
  .max(100, 'The password must contain at most 100 characters.') // Maximum length 100
  .has()
  .uppercase(1, 'The password must contain at least 1 letter in uppercase.') // Must have uppercase letters
  .has()
  .lowercase(1, 'The password must contain at least 1 letter in lowercase.') // Must have lowercase letters
  .has()
  .digits(1, 'The password must contain at least 1 digit.') // Must have at least 1 digits
  .has()
  .symbols(1, 'The password must contain at least 1 special character.') // Must contain at least 1 symbol
  .has()
  .not()
  .spaces(1, 'The password must not contain spaces.'); // Must not contain spaces

/**
 * Password validator in the application.
 * @type {PasswordValidator}
 */
exports.PASSWORD_VALIDATOR = PASSWORD_VALIDATOR;

const TWILIO_CLIENT = twilio(ACCOUNT_SID, TWILIO_AUTH_TOKEN);

/**
 * Twilio authentication client used to send SMS to the user.
 * @type {TwilioSDK.Twilio}
 */
exports.TWILIO_CLIENT = TWILIO_CLIENT;

/**
 * Confirmation delay given in ms given to the user to type his PIN code in the signin/signup request.
 * @type {number}
 */
exports.CONFIRMATION_DELAY = 5 * 60 * 1000; // 5 minutes

/**
 * Confirmation delay given in ms given to the user to confirm his email address when he requested.
 * @type {number}
 */
exports.EMAIL_CONFIRMATION_DELAY = 10 * 24 * 60 * 60 * 1000; // 10 days
>>>>>>> cffa15cd
<|MERGE_RESOLUTION|>--- conflicted
+++ resolved
@@ -51,12 +51,12 @@
  */
 exports.PARAMETER_WHITELIST = [];
 
-<<<<<<< HEAD
+
 exports.INFLUX_ORG = 'pnsOrg';
 exports.INFLUX_BUCKET = 'pnsBucket';
 
 exports.INFLUX = new Influx(this.INFLUX_ORG, this.INFLUX_BUCKET);
-=======
+
 const PASSWORD_VALIDATOR = new PasswordValidator();
 
 PASSWORD_VALIDATOR.is()
@@ -100,4 +100,3 @@
  * @type {number}
  */
 exports.EMAIL_CONFIRMATION_DELAY = 10 * 24 * 60 * 60 * 1000; // 10 days
->>>>>>> cffa15cd
