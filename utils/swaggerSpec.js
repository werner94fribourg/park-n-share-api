/**
 * Swagger specification object generation.
 * @module swaggerSpec
 */
const { API_ROUTE } = require('./globals');
const fs = require('fs');
const swaggerJsDoc = require('swagger-jsdoc');
const { version } = JSON.parse(fs.readFileSync(`${__dirname}/../package.json`));

const {
  env: { API_URL },
} = process;

/**
 * Base swagger documentation object.
 * @type {swaggerJsDoc.Options}
 */
const options = {
  definition: {
    openapi: '3.0.0',
    info: {
      title: "Park'N'Share API Docs",
      version,
      description: "The Park'N'Share API Documentation",
    },
    servers: [
      {
        url: `${API_URL}${API_ROUTE}`,
      },
    ],
    tags: [
      {
        name: 'Authentication',
        description: 'All operations related to user authentication',
      },
      {
        name: 'User',
        description: 'All operations related to user management',
      },
      {
<<<<<<< HEAD
        name: 'Parking',
        description: 'All operations related to parking management',
=======
        name: 'Thingy',
        description: 'All operations related to thingy management',
>>>>>>> 9530eae8
      },
    ],
    components: {
      securitySchemes: {
        bearerAuth: {
          type: 'http',
          scheme: 'bearer',
          bearerFormat: 'JWT',
        },
      },
    },
  },
  apis: [`${__dirname}/../routes/api/*.js`],
};

/**
 * The swagger specification object.
 * @type {import('swagger-ui-express').SwaggerUiOptions}
 */
const swaggerSpec = swaggerJsDoc(options);

module.exports = swaggerSpec;<|MERGE_RESOLUTION|>--- conflicted
+++ resolved
@@ -38,13 +38,12 @@
         description: 'All operations related to user management',
       },
       {
-<<<<<<< HEAD
         name: 'Parking',
         description: 'All operations related to parking management',
-=======
+      },
+      {
         name: 'Thingy',
         description: 'All operations related to thingy management',
->>>>>>> 9530eae8
       },
     ],
     components: {
