{
  "name": "park-n-share-backend",
  "version": "0.1.0",
  "description": "Backend API of the Park'N'Share Project - ASE 2023 Course",
  "main": "server.js",
  "scripts": {
    "start": "node server.js",
    "start:dev": "nodemon server.js",
    "start:prod": "NODE_ENV=production nodemon server.js",
    "test": "cross-env NODE_ENV=test jest --testTimeout=15000 --detectOpenHandles"
  },
  "repository": {
    "type": "git",
    "url": "git+https://github.com/ASE2023-blue/thingy-api-blue.git"
  },
  "contributors": [
    {
      "name": "werner94fribourg",
      "url": "https://github.com/werner94fribourg"
    },
    {
      "name": "mdeliso97",
      "url": "https://github.com/mdeliso97"
    },
    {
      "name": "ahonongobi",
      "url": "https://github.com/ahonongobi"
    },
    {
      "name": "aimenfahmi98",
      "url": "https://github.com/aimenfahmi98"
    }
  ],
  "devDependencies": {
    "@trivago/prettier-plugin-sort-imports": "^4.2.0",
    "cross-env": "^7.0.3",
    "jest": "^29.7.0",
    "morgan": "^1.10.0",
    "nodemon": "^3.0.1",
    "prettier": "^3.0.3",
    "supertest": "^6.3.3"
  },
  "dependencies": {
<<<<<<< HEAD
    "@influxdata/influxdb-client": "^1.33.2",
    "axios": "^1.5.1",
=======
    "@babel/traverse": "^7.23.2",
>>>>>>> cffa15cd
    "bcryptjs": "^2.4.3",
    "body-parser": "^1.20.2",
    "compression": "^1.7.4",
    "cookie-parser": "^1.4.6",
    "cors": "^2.8.5",
    "crypto": "^1.0.1",
    "dotenv": "^16.3.1",
    "ejs": "^3.1.9",
    "express": "^4.18.2",
    "express-mongo-sanitize": "^2.2.0",
    "express-rate-limit": "^7.1.1",
    "helmet": "^7.0.0",
    "hpp": "^0.2.3",
    "html-to-text": "^9.0.5",
    "influx": "^5.9.3",
    "jsonwebtoken": "^9.0.2",
    "mkdirp": "^3.0.1",
    "moment": "^2.29.4",
    "moment-timezone": "^0.5.43",
    "mongoose": "^7.6.2",
    "mqtt": "^5.1.4",
    "multer": "^1.4.5-lts.1",
    "nodemailer": "^6.9.6",
    "password-validator": "^5.3.0",
    "phone": "^3.1.41",
    "sharp": "^0.32.6",
    "swagger-jsdoc": "^6.2.8",
    "swagger-ui-express": "^5.0.0",
    "twilio": "^4.19.0",
    "validator": "^13.11.0",
    "xss-clean": "^0.1.4"
  },
  "engines": {
    "node": ">=17.3.1"
  }
}<|MERGE_RESOLUTION|>--- conflicted
+++ resolved
@@ -41,12 +41,9 @@
     "supertest": "^6.3.3"
   },
   "dependencies": {
-<<<<<<< HEAD
     "@influxdata/influxdb-client": "^1.33.2",
     "axios": "^1.5.1",
-=======
     "@babel/traverse": "^7.23.2",
->>>>>>> cffa15cd
     "bcryptjs": "^2.4.3",
     "body-parser": "^1.20.2",
     "compression": "^1.7.4",
